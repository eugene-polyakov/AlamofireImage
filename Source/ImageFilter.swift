// ImageFilter.swift
//
// Copyright (c) 2015 Alamofire Software Foundation (http://alamofire.org/)
//
// Permission is hereby granted, free of charge, to any person obtaining a copy
// of this software and associated documentation files (the "Software"), to deal
// in the Software without restriction, including without limitation the rights
// to use, copy, modify, merge, publish, distribute, sublicense, and/or sell
// copies of the Software, and to permit persons to whom the Software is
// furnished to do so, subject to the following conditions:
//
// The above copyright notice and this permission notice shall be included in
// all copies or substantial portions of the Software.
//
// THE SOFTWARE IS PROVIDED "AS IS", WITHOUT WARRANTY OF ANY KIND, EXPRESS OR
// IMPLIED, INCLUDING BUT NOT LIMITED TO THE WARRANTIES OF MERCHANTABILITY,
// FITNESS FOR A PARTICULAR PURPOSE AND NONINFRINGEMENT. IN NO EVENT SHALL THE
// AUTHORS OR COPYRIGHT HOLDERS BE LIABLE FOR ANY CLAIM, DAMAGES OR OTHER
// LIABILITY, WHETHER IN AN ACTION OF CONTRACT, TORT OR OTHERWISE, ARISING FROM,
// OUT OF OR IN CONNECTION WITH THE SOFTWARE OR THE USE OR OTHER DEALINGS IN
// THE SOFTWARE.

import Foundation

#if os(iOS) || os(tvOS) || os(watchOS)
import UIKit
#elseif os(OSX)
import Cocoa
#endif

// MARK: ImageFilter

/// The `ImageFilter` protocol defines properties for filtering an image as well as identification of the filter.
public protocol ImageFilter {
    /// A closure used to create an alternative representation of the given image.
    var filter: Image -> Image { get }

    /// The string used to uniquely identify the filter operation.
    var identifier: String { get }
}

extension ImageFilter {
    /// The unique identifier for any `ImageFilter` type.
    public var identifier: String { return "\(self.dynamicType)" }
}

// MARK: - Sizable

/// The `Sizable` protocol defines a size property intended for use with `ImageFilter` types.
public protocol Sizable {
    /// The size of the type.
    var size: CGSize { get }
}

extension ImageFilter where Self: Sizable {
    /// The unique idenitifier for an `ImageFilter` conforming to the `Sizable` protocol.
    public var identifier: String {
        let width = Int64(round(size.width))
        let height = Int64(round(size.height))

        return "\(self.dynamicType)-size:(\(width)x\(height))"
    }
}

// MARK: - Roundable

/// The `Roundable` protocol defines a radius property intended for use with `ImageFilter` types.
public protocol Roundable {
    /// The radius of the type.
    var radius: CGFloat { get }
}

extension ImageFilter where Self: Roundable {
    /// The unique idenitifier for an `ImageFilter` conforming to the `Roundable` protocol.
    public var identifier: String {
        let radius = Int64(round(self.radius))
        return "\(self.dynamicType)-radius:(\(radius))"
    }
}

// MARK: - DynamicImageFilter

/// The `DynamicImageFilter` class simplifies custom image filter creation by using a trailing closure initializer.
public struct DynamicImageFilter: ImageFilter {
    /// The string used to uniquely identify the image filter operation.
    public let identifier: String

    /// A closure used to create an alternative representation of the given image.
    public let filter: Image -> Image

    /**
        Initializes the `DynamicImageFilter` instance with the specified identifier and filter closure.

        - parameter identifier: The unique identifier of the filter.
        - parameter filter:     A closure used to create an alternative representation of the given image.

        - returns: The new `DynamicImageFilter` instance.
    */
    public init(_ identifier: String, filter: Image -> Image) {
        self.identifier = identifier
        self.filter = filter
    }
}

// MARK: - CompositeImageFilter

/// The `CompositeImageFilter` protocol defines an additional `filters` property to support multiple composite filters.
public protocol CompositeImageFilter: ImageFilter {
    /// The image filters to apply to the image in sequential order.
    var filters: [ImageFilter] { get }
}

public extension CompositeImageFilter {
    /// The unique idenitifier for any `CompositeImageFilter` type.
    var identifier: String {
        return filters.map { $0.identifier }.joinWithSeparator("_")
    }

    /// The filter closure for any `CompositeImageFilter` type.
    var filter: Image -> Image {
        return { image in
            return self.filters.reduce(image) { $1.filter($0) }
        }
    }
}

// MARK: - DynamicCompositeImageFilter

/// The `DynamicCompositeImageFilter` class is a composite image filter based on a specified array of filters.
public struct DynamicCompositeImageFilter: CompositeImageFilter {
    /// The image filters to apply to the image in sequential order.
    public let filters: [ImageFilter]

    /**
        Initializes the `DynamicCompositeImageFilter` instance with the given filters.

        - parameter filters: The filters taking part in the composite image filter.

        - returns: The new `DynamicCompositeImageFilter` instance.
    */
    public init(_ filters: [ImageFilter]) {
        self.filters = filters
    }

    /**
        Initializes the `DynamicCompositeImageFilter` instance with the given filters.

        - parameter filters: The filters taking part in the composite image filter.

        - returns: The new `DynamicCompositeImageFilter` instance.
    */
    public init(_ filters: ImageFilter...) {
        self.init(filters)
    }
}

#if os(iOS) || os(tvOS) || os(watchOS)

// MARK: - Single Pass Image Filters (iOS, tvOS and watchOS only) -

/// Scales an image to a specified size.
public struct ScaledToSizeFilter: ImageFilter, Sizable {
    /// The size of the filter.
    public let size: CGSize

    /**
        Initializes the `ScaledToSizeFilter` instance with the given size.

        - parameter size: The size.

        - returns: The new `ScaledToSizeFilter` instance.
    */
    public init(size: CGSize) {
        self.size = size
    }

    /// The filter closure used to create the modified representation of the given image.
    public var filter: Image -> Image {
        return { image in
            return image.af_imageScaledToSize(self.size)
        }
    }
}

// MARK: -

/// Scales an image from the center while maintaining the aspect ratio to fit within a specified size.
public struct AspectScaledToFitSizeFilter: ImageFilter, Sizable {
    /// The size of the filter.
    public let size: CGSize

    /**
        Initializes the `AspectScaledToFitSizeFilter` instance with the given size.

        - parameter size: The size.

        - returns: The new `AspectScaledToFitSizeFilter` instance.
    */
    public init(size: CGSize) {
        self.size = size
    }

    /// The filter closure used to create the modified representation of the given image.
    public var filter: Image -> Image {
        return { image in
            return image.af_imageAspectScaledToFitSize(self.size)
        }
    }
}

// MARK: -

/// Scales an image from the center while maintaining the aspect ratio to fill a specified size. Any pixels that fall
/// outside the specified size are clipped.
public struct AspectScaledToFillSizeFilter: ImageFilter, Sizable {
    /// The size of the filter.
    public let size: CGSize

    /**
        Initializes the `AspectScaledToFillSizeFilter` instance with the given size.

        - parameter size: The size.

        - returns: The new `AspectScaledToFillSizeFilter` instance.
    */
    public init(size: CGSize) {
        self.size = size
    }

    /// The filter closure used to create the modified representation of the given image.
    public var filter: Image -> Image {
        return { image in
            return image.af_imageAspectScaledToFillSize(self.size)
        }
    }
}

// MARK: -

/// Rounds the corners of an image to the specified radius.
public struct RoundedCornersFilter: ImageFilter, Roundable {
    /// The radius of the filter.
    public let radius: CGFloat

    /// Whether to divide the radius by the image scale.
    public let divideRadiusByImageScale: Bool

    /**
        Initializes the `RoundedCornersFilter` instance with the given radius.

        - parameter radius:                   The radius.
        - parameter divideRadiusByImageScale: Whether to divide the radius by the image scale. Set to `true` when the
                                              image has the same resolution for all screen scales such as @1x, @2x and
                                              @3x (i.e. single image from web server). Set to `false` for images loaded
                                              from an asset catalog with varying resolutions for each screen scale.
                                              `false` by default.

        - returns: The new `RoundedCornersFilter` instance.
    */
    public init(radius: CGFloat, divideRadiusByImageScale: Bool = false) {
        self.radius = radius
        self.divideRadiusByImageScale = divideRadiusByImageScale
    }

    /// The filter closure used to create the modified representation of the given image.
    public var filter: Image -> Image {
        return { image in
            return image.af_imageWithRoundedCornerRadius(
                self.radius,
                divideRadiusByImageScale: self.divideRadiusByImageScale
            )
        }
    }

    /// The unique idenitifier for an `ImageFilter` conforming to the `Roundable` protocol.
    public var identifier: String {
        let radius = Int64(round(self.radius))
        return "\(self.dynamicType)-radius:(\(radius))-divided:(\(divideRadiusByImageScale))"
    }
}

// MARK: -

/// Rounds the corners of an image into a circle.
public struct CircleFilter: ImageFilter {
    /**
        Initializes the `CircleFilter` instance.

        - returns: The new `CircleFilter` instance.
    */
    public init() {}

    /// The filter closure used to create the modified representation of the given image.
    public var filter: Image -> Image {
        return { image in
            return image.af_imageRoundedIntoCircle()
        }
    }
}

// MARK: -

#if os(iOS) || os(tvOS)

/// Blurs an image using a `CIGaussianBlur` filter with the specified blur radius.
public struct BlurFilter: ImageFilter {
    /// The blur radius of the filter.
    let blurRadius: UInt

    /**
        Initializes the `BlurFilter` instance with the given blur radius.

        - parameter blurRadius: The blur radius.

        - returns: The new `BlurFilter` instance.
    */
    public init(blurRadius: UInt = 10) {
        self.blurRadius = blurRadius
    }

    /// The filter closure used to create the modified representation of the given image.
    public var filter: Image -> Image {
        return { image in
            let parameters = ["inputRadius": self.blurRadius]
            return image.af_imageWithAppliedCoreImageFilter("CIGaussianBlur", filterParameters: parameters) ?? image
        }
    }
}

#endif

<<<<<<< HEAD
// MARK: - Multi-Pass Image Filters (iOS, tvOS and watchOS only) -
=======
// MARK: - Composite Image Filters (iOS and watchOS only) -
>>>>>>> 09e1650c

/// Scales an image to a specified size, then rounds the corners to the specified radius.
public struct ScaledToSizeWithRoundedCornersFilter: CompositeImageFilter {
    /**
        Initializes the `ScaledToSizeWithRoundedCornersFilter` instance with the given size and radius.

        - parameter size:                     The size.
        - parameter radius:                   The radius.
        - parameter divideRadiusByImageScale: Whether to divide the radius by the image scale. Set to `true` when the
                                              image has the same resolution for all screen scales such as @1x, @2x and
                                              @3x (i.e. single image from web server). Set to `false` for images loaded
                                              from an asset catalog with varying resolutions for each screen scale.
                                              `false` by default.

        - returns: The new `ScaledToSizeWithRoundedCornersFilter` instance.
    */
    public init(size: CGSize, radius: CGFloat, divideRadiusByImageScale: Bool = false) {
        self.filters = [
            ScaledToSizeFilter(size: size),
            RoundedCornersFilter(radius: radius, divideRadiusByImageScale: divideRadiusByImageScale)
        ]
    }

    /// The image filters to apply to the image in sequential order.
    public let filters: [ImageFilter]
}

// MARK: -

/// Scales an image from the center while maintaining the aspect ratio to fit within a specified size, then rounds the 
/// corners to the specified radius.
public struct AspectScaledToFillSizeWithRoundedCornersFilter: CompositeImageFilter {
    /**
        Initializes the `AspectScaledToFillSizeWithRoundedCornersFilter` instance with the given size and radius.

        - parameter size:                     The size.
        - parameter radius:                   The radius.
        - parameter divideRadiusByImageScale: Whether to divide the radius by the image scale. Set to `true` when the
                                              image has the same resolution for all screen scales such as @1x, @2x and
                                              @3x (i.e. single image from web server). Set to `false` for images loaded
                                              from an asset catalog with varying resolutions for each screen scale.
                                              `false` by default.

        - returns: The new `AspectScaledToFillSizeWithRoundedCornersFilter` instance.
    */
    public init(size: CGSize, radius: CGFloat, divideRadiusByImageScale: Bool = false) {
        self.filters = [
            AspectScaledToFillSizeFilter(size: size),
            RoundedCornersFilter(radius: radius, divideRadiusByImageScale: divideRadiusByImageScale)
        ]
    }

    /// The image filters to apply to the image in sequential order.
    public let filters: [ImageFilter]
}

// MARK: -

/// Scales an image to a specified size, then rounds the corners into a circle.
public struct ScaledToSizeCircleFilter: CompositeImageFilter {
    /**
        Initializes the `ScaledToSizeCircleFilter` instance with the given size.

        - parameter size: The size.

        - returns: The new `ScaledToSizeCircleFilter` instance.
    */
    public init(size: CGSize) {
        self.filters = [ScaledToSizeFilter(size: size), CircleFilter()]
    }

    /// The image filters to apply to the image in sequential order.
    public let filters: [ImageFilter]
}

// MARK: -

/// Scales an image from the center while maintaining the aspect ratio to fit within a specified size, then rounds the
/// corners into a circle.
public struct AspectScaledToFillSizeCircleFilter: CompositeImageFilter {
    /**
        Initializes the `AspectScaledToFillSizeCircleFilter` instance with the given size.

        - parameter size: The size.

        - returns: The new `AspectScaledToFillSizeCircleFilter` instance.
    */
    public init(size: CGSize) {
        self.filters = [AspectScaledToFillSizeFilter(size: size), CircleFilter()]
    }

    /// The image filters to apply to the image in sequential order.
    public let filters: [ImageFilter]
}

#endif<|MERGE_RESOLUTION|>--- conflicted
+++ resolved
@@ -329,11 +329,7 @@
 
 #endif
 
-<<<<<<< HEAD
-// MARK: - Multi-Pass Image Filters (iOS, tvOS and watchOS only) -
-=======
-// MARK: - Composite Image Filters (iOS and watchOS only) -
->>>>>>> 09e1650c
+// MARK: - Composite Image Filters (iOS, tvOS and watchOS only) -
 
 /// Scales an image to a specified size, then rounds the corners to the specified radius.
 public struct ScaledToSizeWithRoundedCornersFilter: CompositeImageFilter {
